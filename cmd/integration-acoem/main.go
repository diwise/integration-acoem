--- conflicted
+++ resolved
@@ -31,8 +31,8 @@
 	flag.Parse()
 
 	baseUrl := env.GetVariableOrDie(logger, "ACOEM_BASEURL", "acoem base url")
-<<<<<<< HEAD
-	accessToken := env.GetVariableOrDie(logger, "ACOEM_ACCESS_TOKEN", "acoem access token")
+	accountID := env.GetVariableOrDie(logger, "ACOEM_ACCOUNT_ID", "acoem account ID")
+	accountKey := env.GetVariableOrDie(logger, "ACOEM_ACCOUNT_KEY", "acoem account key")
 	cipUrl := env.GetVariableOrDie(logger, "CONTEXT_BROKER_URL", "context broker url")
 	lwm2mUrl := env.GetVariableOrDefault(logger, "LWM2M_ENDPOINT_URL", "")
 
@@ -62,45 +62,33 @@
 
 	contextBroker := client.NewContextBrokerClient(cipUrl)
 
-	a := application.New(ctx, baseUrl, accessToken)
+	a := application.New(ctx, baseUrl, accountID, accountKey, contextBroker)
 
-	devices, err := a.GetDevices()
+	devices, err := a.GetDevices(ctx)
 	if err != nil {
 		logger.Error().Err(err).Msg("failed to retrieve devices")
 	}
 
 	for _, d := range devices {
 
-		sensorLabels, err := a.GetSensorLabels(d.UniqueId)
+		sensorLabels, err := a.GetSensorLabels(ctx, d.UniqueId)
 		if err != nil {
 			logger.Error().Err(err).Msgf("failed to retrieve sensor labels for device %d", d.UniqueId)
 		}
+		logger.Info().Msgf("retrieving data for %s from %d", sensorLabels, d.UniqueId)
 
-		sensors, err := a.GetDeviceData(d, sensorLabels)
+		sensors, err := a.GetDeviceData(ctx, d.UniqueId, sensorLabels)
 		if err != nil {
 			logger.Error().Err(err).Msg("failed to retrieve sensor data")
 		}
-=======
-	accountID := env.GetVariableOrDie(logger, "ACOEM_ACCOUNT_ID", "acoem account ID")
-	accountKey := env.GetVariableOrDie(logger, "ACOEM_ACCOUNT_KEY", "acoem account key")
-	contextBrokerUrl := env.GetVariableOrDie(logger, "CONTEXT_BROKER_URL", "context broker url")
->>>>>>> 85357a99
 
 		if outputType == OutputTypeFiware {
 			a.CreateOrUpdateAirQualityObserved(ctx, contextBroker, sensors, d.DeviceName, d.UniqueId)
 		}
 
-<<<<<<< HEAD
 		if outputType == OutputTypeLwm2m {
 			lwm2m.CreateAndSendAsLWM2M(ctx, sensors, d.UniqueId, d.DeviceName, lwm2mUrl)
 		}
 	}
 
-=======
-	a := application.New(ctx, baseUrl, accountID, accountKey, contextBroker)
-
-	a.CreateAirQualityObserved(ctx)
-
-	logger.Info().Msg("job done")
->>>>>>> 85357a99
 }