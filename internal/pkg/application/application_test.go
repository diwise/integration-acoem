package application

import (
	"context"
	"encoding/json"
	"net/http"
	"testing"

	"github.com/diwise/integration-acoem/domain"
	testutils "github.com/diwise/service-chassis/pkg/test/http"
	"github.com/diwise/service-chassis/pkg/test/http/expects"
	"github.com/diwise/service-chassis/pkg/test/http/response"
	"github.com/matryer/is"
)

var Expects = testutils.Expects
var Returns = testutils.Returns
var method = expects.RequestMethod

func TestThatGetDevicesFailsIfResponseCodeIsNotOK(t *testing.T) {
	is := is.New(t)

	s := testutils.NewMockServiceThat(
		Expects(
			is,
			method(http.MethodGet),
		),
		Returns(
			response.Code(http.StatusNotFound),
			response.Body([]byte("")),
		),
	)

	mockApp := newMockApp(t, s.URL())

<<<<<<< HEAD
	stn, err := mockApp.GetDevices()
=======
	stn, err := mockApp.getDevices(context.Background())
>>>>>>> 85357a99
	is.True(err != nil)
	is.True(stn == nil)
}

func TestThatGetDevicesFailsIfReturnedDeviceDataIsIncorrect(t *testing.T) {
	is := is.New(t)

	s := testutils.NewMockServiceThat(
		Expects(
			is,
			method(http.MethodGet),
		),
		Returns(
			response.Code(http.StatusOK),
			response.Body([]byte(devicesBadResponse)),
		),
	)

	mockApp := newMockApp(t, s.URL())
<<<<<<< HEAD
	dev, err := mockApp.GetDevices()
=======
	dev, err := mockApp.getDevices(context.Background())
>>>>>>> 85357a99

	is.True(err != nil)
	is.True(dev == nil)
}

func TestGetDeviceDataFailsOnEmptyDeviceData(t *testing.T) {
	is := is.New(t)

	s := testutils.NewMockServiceThat(
		Expects(
			is,
			method(http.MethodGet),
		),
		Returns(
			response.Code(http.StatusOK),
			response.Body([]byte("")),
		),
	)
	mockApp := newMockApp(t, s.URL())

<<<<<<< HEAD
	_, err := mockApp.GetDeviceData(domain.Device{}, "s")
=======
	_, err := mockApp.getDeviceData(context.Background(), domain.Device{}, "s")
>>>>>>> 85357a99
	is.True(err != nil)
}

func TestThatGetDeviceDataFailsIfResponseCodeIsNotOK(t *testing.T) {
	is := is.New(t)

	s := testutils.NewMockServiceThat(
		Expects(
			is,
			method(http.MethodGet),
		),
		Returns(
			response.Code(http.StatusNotFound),
			response.Body([]byte("")),
		),
	)
	mockApp := newMockApp(t, s.URL())

	dev := domain.Device{
		UniqueId:   123,
		DeviceName: "abc",
	}

<<<<<<< HEAD
	result, err := mockApp.GetDeviceData(dev, "")
=======
	result, err := mockApp.getDeviceData(context.Background(), dev, "")
>>>>>>> 85357a99
	is.True(err != nil)
	is.True(result == nil)
}

func TestThatGetSensorDataReturnsAndMarshalsCorrectly(t *testing.T) {
	is := is.New(t)

	s := testutils.NewMockServiceThat(
		Expects(
			is,
			method(http.MethodGet),
		),
		Returns(
			response.Code(http.StatusOK),
			response.Body([]byte(deviceDataResponse)),
		),
	)
	mockApp := newMockApp(t, s.URL())
	dev := domain.Device{
		UniqueId:   123,
		DeviceName: "abc",
	}

<<<<<<< HEAD
	result, err := mockApp.GetDeviceData(dev, "NO2+NOX")
=======
	result, err := mockApp.getDeviceData(context.Background(), dev, "NO2+NOX")
>>>>>>> 85357a99
	is.NoErr(err)

	data, err := json.Marshal(result)
	is.NoErr(err)

	expectation := `[{"timestamp":{"convention":"TimeBeginning","timestamp":"2023-08-27T22:08:00+00:00"},"location":{"altitude":0,"longitude":17.308968,"latitude":62.388618},"channels":[{"sensorName":"Nitrogen Dioxide","sensorLabel":"NO2","channel":11,"preScaled":{"reading":3.888},"scaled":{"reading":3.888},"unitName":"Parts Per Billion","slope":1,"offset":0,"flags":null},{"sensorName":"Nitrogen Oxides","sensorLabel":"NOx","channel":12,"preScaled":{"reading":5.421},"scaled":{"reading":5.421},"unitName":"Parts Per Billion","slope":1,"offset":0,"flags":null}]}]`
	is.Equal(expectation, string(data))
}

func newMockApp(t *testing.T, serverURL string) *integrationAcoem {
<<<<<<< HEAD
	app := New(context.Background(), serverURL, "notreallyanaccesstoken")
=======
	app := New(context.Background(), serverURL, "user", "pass", nil)
>>>>>>> 85357a99
	mockApp := app.(*integrationAcoem)

	return mockApp
}

const devicesBadResponse string = `[
	{
	  "Altitude": null,
	  "Customer": "Sundsvall",
	  "DeviceName": "/////",
	  "DeviceType": "Gen2 Logger",
	  "Firmware": "1.138",
	  "Imsi": null,
	  "LastConnection": "2023-08-28T00:23:42+00:00",
	  "Latitude": 62.388618,
	  "Longitude": 17.308968,
	  "SerialNumber": 1336,
	  "UniqueId": 888100
	}
	{
	}
  ]`

const deviceDataResponse string = `
[
  {
    "Channels": [
      {
        "Channel": 11,
        "DataRate": 60,
        "Offset": 0,
        "PreScaled": {
          "Flags": null,
          "Reading": 3.888,
          "ValidPercentage": 100
        },
        "RedactedPercentage": 0,
        "Scaled": {
          "Flags": null,
          "Reading": 3.888,
          "ValidPercentage": 100
        },
        "SensorLabel": "NO2",
        "SensorName": "Nitrogen Dioxide",
        "Slope": 1,
        "UniqueId": 888100,
        "UnitName": "Parts Per Billion"
      },
      {
        "Channel": 12,
        "DataRate": 60,
        "Offset": 0,
        "PreScaled": {
          "Flags": null,
          "Reading": 5.421,
          "ValidPercentage": 100
        },
        "RedactedPercentage": 0,
        "Scaled": {
          "Flags": null,
          "Reading": 5.421,
          "ValidPercentage": 100
        },
        "SensorLabel": "NOx",
        "SensorName": "Nitrogen Oxides",
        "Slope": 1,
        "UniqueId": 888100,
        "UnitName": "Parts Per Billion"
      }
    ],
    "Location": {
      "Altitude": null,
      "Latitude": 62.388618,
      "Longitude": 17.308968
    },
    "Timestamp": {
      "Convention": "TimeBeginning",
      "Timestamp": "2023-08-27T22:08:00+00:00"
    }
  }
]
`<|MERGE_RESOLUTION|>--- conflicted
+++ resolved
@@ -33,11 +33,7 @@
 
 	mockApp := newMockApp(t, s.URL())
 
-<<<<<<< HEAD
-	stn, err := mockApp.GetDevices()
-=======
-	stn, err := mockApp.getDevices(context.Background())
->>>>>>> 85357a99
+	stn, err := mockApp.GetDevices(context.Background())
 	is.True(err != nil)
 	is.True(stn == nil)
 }
@@ -57,11 +53,7 @@
 	)
 
 	mockApp := newMockApp(t, s.URL())
-<<<<<<< HEAD
-	dev, err := mockApp.GetDevices()
-=======
-	dev, err := mockApp.getDevices(context.Background())
->>>>>>> 85357a99
+	dev, err := mockApp.GetDevices(context.Background())
 
 	is.True(err != nil)
 	is.True(dev == nil)
@@ -82,11 +74,7 @@
 	)
 	mockApp := newMockApp(t, s.URL())
 
-<<<<<<< HEAD
-	_, err := mockApp.GetDeviceData(domain.Device{}, "s")
-=======
-	_, err := mockApp.getDeviceData(context.Background(), domain.Device{}, "s")
->>>>>>> 85357a99
+	_, err := mockApp.GetDeviceData(context.Background(), 123, "s")
 	is.True(err != nil)
 }
 
@@ -110,11 +98,7 @@
 		DeviceName: "abc",
 	}
 
-<<<<<<< HEAD
-	result, err := mockApp.GetDeviceData(dev, "")
-=======
-	result, err := mockApp.getDeviceData(context.Background(), dev, "")
->>>>>>> 85357a99
+	result, err := mockApp.GetDeviceData(context.Background(), dev.UniqueId, "")
 	is.True(err != nil)
 	is.True(result == nil)
 }
@@ -138,11 +122,7 @@
 		DeviceName: "abc",
 	}
 
-<<<<<<< HEAD
-	result, err := mockApp.GetDeviceData(dev, "NO2+NOX")
-=======
-	result, err := mockApp.getDeviceData(context.Background(), dev, "NO2+NOX")
->>>>>>> 85357a99
+	result, err := mockApp.GetDeviceData(context.Background(), dev.UniqueId, "NO2+NOX")
 	is.NoErr(err)
 
 	data, err := json.Marshal(result)
@@ -153,11 +133,7 @@
 }
 
 func newMockApp(t *testing.T, serverURL string) *integrationAcoem {
-<<<<<<< HEAD
-	app := New(context.Background(), serverURL, "notreallyanaccesstoken")
-=======
 	app := New(context.Background(), serverURL, "user", "pass", nil)
->>>>>>> 85357a99
 	mockApp := app.(*integrationAcoem)
 
 	return mockApp
